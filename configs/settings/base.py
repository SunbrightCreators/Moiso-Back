from pathlib import Path
import os
from datetime import timedelta
import environ

BASE_DIR = Path(__file__).resolve().parent.parent.parent


# env

env = environ.Env(DEBUG=(bool, False))
environ.Env.read_env(os.path.join(BASE_DIR, 'env', '.env.base'))

SECRET_KEY = env('SECRET_KEY')

DEBUG = env('DEBUG')

NCLOUD_CLIENT_ID = env('NCLOUD_CLIENT_ID')
NCLOUD_CLIENT_SECRET = env('NCLOUD_CLIENT_SECRET')


# Application definition

INSTALLED_APPS = [
    'django.contrib.admin',
    'django.contrib.auth',
    'django.contrib.contenttypes',
    'django.contrib.sessions',
    'django.contrib.messages',
    'django.contrib.staticfiles',
    'corsheaders',
    'rest_framework',
    'rest_framework_simplejwt',
    'accounts.apps.AccountsConfig',
<<<<<<< HEAD
    'maps.apps.MapsConfig',
=======
    'proposals.apps.ProposalsConfig',
    'fundings.apps.FundingsConfig',
    'pays.apps.PaysConfig',
    'notifications.apps.NotificationsConfig',
>>>>>>> 7418217e
]

MIDDLEWARE = [
    'corsheaders.middleware.CorsMiddleware',
    'django.middleware.security.SecurityMiddleware',
    'django.contrib.sessions.middleware.SessionMiddleware',
    'django.middleware.common.CommonMiddleware',
    'django.middleware.csrf.CsrfViewMiddleware',
    'django.contrib.auth.middleware.AuthenticationMiddleware',
    'django.contrib.messages.middleware.MessageMiddleware',
    'django.middleware.clickjacking.XFrameOptionsMiddleware',
]

ROOT_URLCONF = 'configs.urls'

TEMPLATES = [
    {
        'BACKEND': 'django.template.backends.django.DjangoTemplates',
        'DIRS': [],
        'APP_DIRS': True,
        'OPTIONS': {
            'context_processors': [
                'django.template.context_processors.request',
                'django.contrib.auth.context_processors.auth',
                'django.contrib.messages.context_processors.messages',
            ],
        },
    },
]

WSGI_APPLICATION = 'configs.wsgi.application'

AUTH_USER_MODEL = 'accounts.User'


# Password validation
# https://docs.djangoproject.com/en/5.2/ref/settings/#auth-password-validators

AUTH_PASSWORD_VALIDATORS = [
    {
        'NAME': 'django.contrib.auth.password_validation.UserAttributeSimilarityValidator',
    },
    {
        'NAME': 'django.contrib.auth.password_validation.MinimumLengthValidator',
    },
    {
        'NAME': 'django.contrib.auth.password_validation.CommonPasswordValidator',
    },
    {
        'NAME': 'django.contrib.auth.password_validation.NumericPasswordValidator',
    },
]


# Internationalization
# https://docs.djangoproject.com/en/5.2/topics/i18n/

LANGUAGE_CODE = 'ko-kr'

TIME_ZONE = 'Asia/Seoul'

USE_I18N = True

USE_L10N = True

USE_TZ = True


# Static files (CSS, JavaScript, Images)
# https://docs.djangoproject.com/en/5.2/howto/static-files/

STATIC_URL = 'static/'


# Media files

MEDIA_URL = '/media/'

MEDIA_ROOT = os.path.join(BASE_DIR, 'media')


# Default primary key field type
# https://docs.djangoproject.com/en/5.2/ref/settings/#default-auto-field

DEFAULT_AUTO_FIELD = 'django.db.models.BigAutoField'


# CORS

CORS_ALLOW_METHODS = (
    'GET',
    'POST',
    'PUT',
    'PATCH',
    'DELETE',
    'OPTIONS',
)

CORS_ALLOW_HEADERS = (
    'accept',
    'accept-encoding',
    'authorization',
    'content-type',
    'dnt',
    'origin',
    'user-agent',
    'x-csrftoken',
    'x-requested-with',
)

CORS_ALLOW_CREDENTIALS = True


# Django REST Framework

REST_FRAMEWORK = {
    'DEFAULT_AUTHENTICATION_CLASSES': (
        'rest_framework_simplejwt.authentication.JWTAuthentication',
        'rest_framework.authentication.SessionAuthentication',
    ),
}


# djangorestframework-simplejwt

SIMPLE_JWT = {
    'ACCESS_TOKEN_LIFETIME': timedelta(minutes=15),
    'REFRESH_TOKEN_LIFETIME': timedelta(days=7),
    'ROTATE_REFRESH_TOKENS': True,

    'AUTH_HEADER_TYPES': ('Bearer',),
    
    'TOKEN_USER_CLASS': AUTH_USER_MODEL,
}<|MERGE_RESOLUTION|>--- conflicted
+++ resolved
@@ -32,14 +32,11 @@
     'rest_framework',
     'rest_framework_simplejwt',
     'accounts.apps.AccountsConfig',
-<<<<<<< HEAD
     'maps.apps.MapsConfig',
-=======
     'proposals.apps.ProposalsConfig',
     'fundings.apps.FundingsConfig',
     'pays.apps.PaysConfig',
     'notifications.apps.NotificationsConfig',
->>>>>>> 7418217e
 ]
 
 MIDDLEWARE = [
