--- conflicted
+++ resolved
@@ -31,11 +31,8 @@
     'accounts.apps.AccountsConfig',
     'proposals.apps.ProposalsConfig',
     'pays.apps.PaysConfig',
-<<<<<<< HEAD
     'fundings.apps.FundingsConfig',
-=======
     'notifications.apps.NotificationsConfig',
->>>>>>> 38ba5cd3
 ]
 
 MIDDLEWARE = [
