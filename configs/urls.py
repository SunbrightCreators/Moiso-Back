from django.conf import settings
from django.conf.urls.static import static
from django.contrib import admin
from django.urls import path, include

urlpatterns = [
    path('admin/', admin.site.urls),
    path('accounts/', include('accounts.urls')),
<<<<<<< HEAD
    path('maps/', include('maps.urls')),
=======
    path('proposals/', include('proposals.urls')),
    path('fundings/', include('fundings.urls')),
    path('pays/', include('pays.urls')),
    path('notifications/', include('notifications.urls')),
>>>>>>> 7418217e
] + static(settings.MEDIA_URL, document_root=settings.MEDIA_ROOT)<|MERGE_RESOLUTION|>--- conflicted
+++ resolved
@@ -6,12 +6,9 @@
 urlpatterns = [
     path('admin/', admin.site.urls),
     path('accounts/', include('accounts.urls')),
-<<<<<<< HEAD
     path('maps/', include('maps.urls')),
-=======
     path('proposals/', include('proposals.urls')),
     path('fundings/', include('fundings.urls')),
     path('pays/', include('pays.urls')),
     path('notifications/', include('notifications.urls')),
->>>>>>> 7418217e
 ] + static(settings.MEDIA_URL, document_root=settings.MEDIA_ROOT)