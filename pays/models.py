--- conflicted
+++ resolved
@@ -22,29 +22,16 @@
         max_length=200,
         unique=True,
     )
-<<<<<<< HEAD
     funding = models.ForeignKey(
        'fundings.Funding',
        on_delete=models.PROTECT,
        related_name='payment',
     )
-    # user = models.ForeignKey(
-    #     settings.AUTH_USER_MODEL,
-    #     on_delete=models.PROTECT,
-    #     related_name='payments',
-    # )
-=======
-    # funding = models.ForeignKey(
-    #     'fundings.Funding',
-    #     on_delete=models.PROTECT,
-    #     related_name='payments',
-    # )
     user = models.ForeignKey(
          "accounts.Proposer",
         on_delete=models.PROTECT,
         related_name='payment',
     )
->>>>>>> 38ba5cd3
 
     version = models.CharField(
         max_length=10,
