<<<<<<< HEAD
from django.utils import timezone
from rest_framework import serializers
from utils.choices import IndustryChoices, RadiusChoices
from utils.serializer_fields import HumanizedDateTimeField
from .models import Proposal, ProposerLikeProposal, ProposerScrapProposal, FounderScrapProposal
from accounts.models import ProposerLevel
from fundings.models import Funding


def _label(choices_cls, value):
    return dict(choices_cls.choices).get(value, str(value))

def _abs_url(request, file_field):
    if not file_field:
        return None
    try:
        rel = file_field.url
    except Exception:
        return None
    return request.build_absolute_uri(rel) if request else rel

def _mask_name(name: str | None):
    if not name:
        return None
    if len(name) == 1:
        return name + "*"
    return name[0] + "**"

def _format_ampm(hhmm: str | None):
    # "09:00" -> "오전 9시", "18:00" -> "오후 6시"
    if not hhmm or len(hhmm) < 4 or ":" not in hhmm:
        return hhmm
    try:
        h = int(hhmm.split(":")[0])
    except Exception:
        return hhmm
    period = "오전" if h < 12 else "오후"
    h12 = h % 12
    if h12 == 0:
        h12 = 12
    return f"{period} {h12}시"


# ── 공용 서브 시리얼라이저 ──────────────────────────────────────────────
class BusinessHoursSerializer(serializers.Serializer):
    start = serializers.RegexField(r"^\d{2}:\d{2}$")
    end   = serializers.RegexField(r"^\d{2}:\d{2}$")

class AddressSerializer(serializers.Serializer):
    sido         = serializers.CharField()
    sigungu      = serializers.CharField()
    eupmyundong  = serializers.CharField()
    jibun_detail = serializers.CharField()
    road_detail  = serializers.CharField()

class PositionSerializer(serializers.Serializer):
    latitude  = serializers.FloatField()
    longitude = serializers.FloatField()


# ── 생성용 ────────────────────────────────────────────────────────────────
class ProposalCreateSerializer(serializers.Serializer):
    title          = serializers.CharField(max_length=50)
    content        = serializers.CharField(max_length=1000)
    industry       = serializers.ChoiceField(choices=IndustryChoices.choices)
    business_hours = BusinessHoursSerializer()
    address        = AddressSerializer()
    position       = PositionSerializer()
    radius         = serializers.ChoiceField(choices=RadiusChoices.choices)
    # 파일: view에서 request.FILES.getlist('image') 처리


# ── 지도(동 이하) 목록용 ─────────────────────────────────────────────────
class ProposalMapItemSerializer(serializers.ModelSerializer):
    position     = serializers.SerializerMethodField()
    created_at   = HumanizedDateTimeField()
    user         = serializers.SerializerMethodField()
    industry     = serializers.SerializerMethodField()
    radius       = serializers.SerializerMethodField()
    image        = serializers.SerializerMethodField()
    likes_count  = serializers.IntegerField()
    scraps_count = serializers.IntegerField()

    class Meta:
        model  = Proposal
        fields = (
            "id",
            "position",
            "created_at",
            "title",
            "content",
            "user",
            "industry",
            "business_hours",
            "address",
            "radius",
            "image",
            "likes_count",
            "scraps_count",
        )

    def get_position(self, obj: Proposal):
        pos = obj.position or {}
        return {"latitude": pos.get("latitude"), "longitude": pos.get("longitude")}

    def get_user(self, obj: Proposal):
        request = self.context.get("request")
        account_user = getattr(obj.user, "user", None)
        name = getattr(account_user, "name", None)
        profile_image = _abs_url(request, getattr(account_user, "profile_image", None))
        return {"name": _mask_name(name), "profile_image": profile_image}

    def get_industry(self, obj: Proposal):
        return _label(IndustryChoices, obj.industry)

    def get_radius(self, obj: Proposal):
        return _label(RadiusChoices, obj.radius)

    def get_image(self, obj: Proposal):
        request = self.context.get("request")
        urls = []
        for f in (obj.image1, obj.image2, obj.image3):
            u = _abs_url(request, f)
            if u:
                urls.append(u)
        return urls


# ── 상세용 ────────────────────────────────────────────────────────────────
class ProposalDetailSerializer(serializers.ModelSerializer):
    image          = serializers.SerializerMethodField()
    industry       = serializers.SerializerMethodField()
    created_at     = serializers.SerializerMethodField()        
    user           = serializers.SerializerMethodField()       
    business_hours = serializers.SerializerMethodField()      
    radius         = serializers.SerializerMethodField()
    position       = serializers.SerializerMethodField()
    likes_count    = serializers.SerializerMethodField()
    scraps_count   = serializers.SerializerMethodField()
    has_funding    = serializers.SerializerMethodField() 

    class Meta:
        model  = Proposal
        fields = (
            "id",
            "image",
            "industry",
            "title",
            "created_at",
            "user",
            "content",
            "business_hours",
            "address",
            "radius",
            "position",
            "likes_count",
            "scraps_count",
            "has_funding",
        )

    # ---- basics ----
    def get_image(self, obj: Proposal):
        request = self.context.get("request")
        urls = []
        for f in (obj.image1, obj.image2, obj.image3):
            u = _abs_url(request, f)
            if u:
                urls.append(u)
        return urls

    def get_industry(self, obj: Proposal):
        return _label(IndustryChoices, obj.industry)

    def get_created_at(self, obj: Proposal):
        dt = timezone.localtime(obj.created_at)
        return dt.strftime("%Y.%m.%d. %H:%M")

    def get_user(self, obj: Proposal):
        request = self.context.get("request")
        account_user = getattr(obj.user, "user", None)  # accounts.User
        name = getattr(account_user, "name", None)
        profile_image = _abs_url(request, getattr(account_user, "profile_image", None))

        # 제안글 주소 기준 "최신" 지역 레벨 (created_at)
        addr = obj.address or {}
        latest_level = (
            ProposerLevel.objects
            .filter(
                user=obj.user,
                address__sido=addr.get("sido"),
                address__sigungu=addr.get("sigungu"),
                address__eupmyundong=addr.get("eupmyundong"),
            )
            .order_by("-id")            
            .values_list("level", flat=True)
            .first()
        )

        return {
            "name": _mask_name(name),
            "profile_image": profile_image,
            "proposer_level": {
                "address": {
                    "sido": addr.get("sido"),
                    "sigungu": addr.get("sigungu"),
                    "eupmyundong": addr.get("eupmyundong"),
                },
                "level": latest_level if latest_level is not None else 0,
            },
        }

    def get_business_hours(self, obj: Proposal):
        bh = obj.business_hours or {}
        return {"start": _format_ampm(bh.get("start")), "end": _format_ampm(bh.get("end"))}

    def get_radius(self, obj: Proposal):
        return _label(RadiusChoices, obj.radius)

    def get_position(self, obj: Proposal):
        pos = obj.position or {}
        return {"latitude": pos.get("latitude"), "longitude": pos.get("longitude")}

    # ---- counts ----
    def get_likes_count(self, obj: Proposal) -> int:
        return ProposerLikeProposal.objects.filter(proposal=obj).count()

    def get_scraps_count(self, obj: Proposal) -> int:
        return (
            ProposerScrapProposal.objects.filter(proposal=obj).count()
            + FounderScrapProposal.objects.filter(proposal=obj).count()
        )
    # ✅ 펀딩 존재 여부
    def get_has_funding(self, obj: Proposal) -> bool:
        return Funding.objects.filter(proposal=obj).exists()

    # ---- founder 전용 필드 주입 ----
    def to_representation(self, instance):
        data = super().to_representation(instance)
        profile = (self.context.get("profile") or "").lower()
        if profile == "founder":
            addr = instance.address or {}
            total = data.get("likes_count", 0)

            # 같은 제안자가 레벨 이력이 여러 개여도 1명으로 계산되도록 distinct(user_id)
            local = (
                ProposerLikeProposal.objects
                .filter(
                    proposal=instance,
                    user__proposer_level__address__sido=addr.get("sido"),
                    user__proposer_level__address__sigungu=addr.get("sigungu"),
                    user__proposer_level__address__eupmyundong=addr.get("eupmyundong"),
                )
                .values("user_id")
                .distinct()
                .count()
            )
            stranger = max(total - local, 0)
            ratio = f"{round((local / total) * 100)}%" if total else "0%"

            data["likes_analysis"] = {
                "local_count": local,
                "stranger_count": stranger,
                "local_ratio": ratio,
            }
        return data
    
class ProposalMyCreatedItemSerializer(serializers.ModelSerializer):
    created_at = serializers.SerializerMethodField()

    class Meta:
        model = Proposal
        fields = ("id", "created_at", "title")

    def get_created_at(self, obj: Proposal) -> str:
        dt = timezone.localtime(obj.created_at)
        return dt.strftime("%Y.%m.%d.")
=======
from rest_framework import serializers
from utils.serializer_fields import HumanizedDateTimeField
from .models import Proposal

class ProposalIdSerializer(serializers.Serializer):
    proposal_id = serializers.IntegerField(
        write_only=True,
        required=True,
        allow_null=False,
        min_value=1,
    )

    def validate_proposal_id(self, value):
        if not Proposal.objects.filter(id=value).exists():
            raise serializers.ValidationError('존재하지 않는 제안이에요.')
        return value

class ProposalListSerializer(serializers.ModelSerializer):
    industry = serializers.SerializerMethodField()
    radius = serializers.SerializerMethodField()
    image = serializers.SerializerMethodField()
    user = serializers.SerializerMethodField()
    created_at = HumanizedDateTimeField()
    likes_count = serializers.IntegerField()
    scraps_count = serializers.IntegerField()

    class Meta:
        model = Proposal
        fields = ('id','industry','title','content','business_hours','address','radius','image','user','created_at','likes_count','scraps_count',)

    def get_industry(self, obj):
        return obj.get_industry_display()

    def get_radius(self, obj):
        return obj.get_radius_display()

    def get_image(self, obj):
        images = filter(None, [obj.image1, obj.image2, obj.image3])
        return [image.url for image in images]

    def get_user(self, obj):
        user = obj.user.user
        return {
            'name': user.name,
            'profile_image': user.profile_image.url if user.profile_image else None,
        }
>>>>>>> 1622401d
<|MERGE_RESOLUTION|>--- conflicted
+++ resolved
@@ -1,12 +1,10 @@
-<<<<<<< HEAD
 from django.utils import timezone
 from rest_framework import serializers
 from utils.choices import IndustryChoices, RadiusChoices
 from utils.serializer_fields import HumanizedDateTimeField
-from .models import Proposal, ProposerLikeProposal, ProposerScrapProposal, FounderScrapProposal
 from accounts.models import ProposerLevel
 from fundings.models import Funding
-
+from .models import Proposal, ProposerLikeProposal, ProposerScrapProposal, FounderScrapProposal
 
 def _label(choices_cls, value):
     return dict(choices_cls.choices).get(value, str(value))
@@ -275,10 +273,6 @@
     def get_created_at(self, obj: Proposal) -> str:
         dt = timezone.localtime(obj.created_at)
         return dt.strftime("%Y.%m.%d.")
-=======
-from rest_framework import serializers
-from utils.serializer_fields import HumanizedDateTimeField
-from .models import Proposal
 
 class ProposalIdSerializer(serializers.Serializer):
     proposal_id = serializers.IntegerField(
@@ -322,4 +316,3 @@
             'name': user.name,
             'profile_image': user.profile_image.url if user.profile_image else None,
         }
->>>>>>> 1622401d
